// Copyright 2018 Google Inc.
//
// Licensed under the Apache License, Version 2.0 (the "License");
// you may not use this file except in compliance with the License.
// You may obtain a copy of the License at
//
//     https://www.apache.org/licenses/LICENSE-2.0
//
// Unless required by applicable law or agreed to in writing, software
// distributed under the License is distributed on an "AS IS" BASIS,
// WITHOUT WARRANTIES OR CONDITIONS OF ANY KIND, either express or implied.
// See the License for the specific language governing permissions and
// limitations under the License.

package https

import (
	"bufio"
	"context"
	"crypto"
	"encoding/binary"
	"errors"
	"fmt"
	"io"
	"math"
	"math/rand"
	"net"
	"net/http"
	"sync"
	"time"

	log "github.com/golang/glog"
	"github.com/google/fleetspeak/fleetspeak/src/common"
	"github.com/google/fleetspeak/fleetspeak/src/server/comms"
	"github.com/google/fleetspeak/fleetspeak/src/server/db"
	"github.com/google/fleetspeak/fleetspeak/src/server/stats"
	"google.golang.org/protobuf/proto"

	fspb "github.com/google/fleetspeak/fleetspeak/src/common/proto/fleetspeak"
)

const magic = uint32(0xf1ee1001)
const baseErrorDelay = float64(100 * time.Millisecond)

type fullResponseWriter interface {
	http.ResponseWriter
	http.CloseNotifier
	http.Flusher
}

func readUint32(body *bufio.Reader) (uint32, error) {
	b := make([]byte, 4)
	if _, err := io.ReadAtLeast(body, b, 4); err != nil {
		return 0, err
	}
	return binary.LittleEndian.Uint32(b), nil
}

func writeUint32(res fullResponseWriter, i uint32) error {
	return binary.Write(res, binary.LittleEndian, i)
}

// messageServer wraps a Communicator in order to handle clients polls.
type streamingMessageServer struct {
	*Communicator
}

func (s streamingMessageServer) ServeHTTP(res http.ResponseWriter, req *http.Request) {
	earlyError := func(msg string, status int) {
		log.ErrorDepth(1, fmt.Sprintf("%s: %s", http.StatusText(status), msg))
		s.fs.StatsCollector().ClientPoll(stats.PollInfo{
			CTX:    req.Context(),
			Start:  db.Now(),
			End:    db.Now(),
			Status: status,
			Type:   stats.StreamStart,
		})
	}

	if !s.startProcessing() {
		earlyError("server not ready", http.StatusInternalServerError)
		return
	}
	defer s.stopProcessing()

	fullRes, ok := res.(fullResponseWriter)
	if !ok {
		earlyError("/streaming-message requested, but not supported. ResponseWriter is not a fullResponseWriter", http.StatusNotFound)
		return
	}

	if req.Method != http.MethodPost {
		earlyError(fmt.Sprintf("%v not supported", req.Method), http.StatusBadRequest)
		return
	}

<<<<<<< HEAD
	cert, err := GetClientCert(req, s.p.ClientCertHeader, s.p.FrontendMode, s.p.ClientCertChecksumHeader)
=======
	cert, err := GetClientCert(req, s.p.FrontendConfig)
>>>>>>> 75a76baf
	if err != nil {
		earlyError(err.Error(), http.StatusBadRequest)
		return
	}

	if cert.PublicKey == nil {
		earlyError("public key not present in client cert", http.StatusBadRequest)
		return
	}

	body := bufio.NewReader(req.Body)

	// Set a 9-11 minute overall maximum lifespan of the connection.
	ctx, fin := context.WithTimeout(req.Context(), s.p.StreamingLifespan+time.Duration(float32(s.p.StreamingJitter)*rand.Float32()))
	defer fin()

	// Also create a way to terminate early in case of error.
	ctx, cancel := context.WithCancel(ctx)
	defer cancel()

	addr := addrFromString(req.RemoteAddr)
	info, moreMsgs, err := s.initialPoll(ctx, addr, cert.PublicKey, fullRes, body)
	if err != nil || info == nil {
		return
	}

	m := streamManager{
		ctx:  ctx,
		s:    s,
		info: info,
		res:  fullRes,
		body: body,

		localNotices: make(chan struct{}, 1),
		out:          make(chan *fspb.ContactData, 5),

		cancel: cancel,
	}
	defer func() {
		// Shutdown is a bit subtle.
		//
		// We get here iff m.ctx is canceled, timed out, etc.
		//
		// Once ctx is canceled, writeLoop will notice, close the outgoing
		// ResponseWriter, and begin blindly draining m.out.
		//
		// Closing ResponseWriter will cause any pending read to error out and
		// readLoop to return.
		//
		// Once the readLoop returns, we can safely close m.out and wait for
		// writeLoop to finish.
		info.Fin()
		m.reading.Wait()
		close(m.out)
		m.writing.Wait()
	}()

	m.reading.Add(2)
	go m.readLoop()
	go m.notifyLoop(s.p.StreamingCloseTime, moreMsgs)

	m.writing.Add(1)
	go m.writeLoop()

	select {
	case <-ctx.Done():
	case <-fullRes.CloseNotify():
	case <-s.stopping:
	}
	m.cancel()
}

func (s streamingMessageServer) initialPoll(ctx context.Context, addr net.Addr, key crypto.PublicKey, res fullResponseWriter, body *bufio.Reader) (*comms.ConnectionInfo, bool, error) {
	ctx, fin := context.WithTimeout(ctx, 3*time.Minute)

	pi := stats.PollInfo{
		CTX:    ctx,
		Start:  db.Now(),
		Status: http.StatusTeapot, // Should never actually be returned
		Type:   stats.StreamStart,
	}
	defer func() {
		fin()
		if pi.Status == http.StatusTeapot {
			log.Errorf("Forgot to set status, PollInfo: %v", pi)
		}
		pi.End = db.Now()
		s.fs.StatsCollector().ClientPoll(pi)
	}()

	makeError := func(msg string, status int) error {
		log.ErrorDepth(1, fmt.Sprintf("%s: [id:%v addr:%v] %s", http.StatusText(status), pi.ID, addr, msg))
		pi.Status = status
		return errors.New(msg)
	}

	id, err := common.MakeClientID(key)
	if err != nil {
		return nil, false, makeError(fmt.Sprintf("unable to create client id from public key: %v", err), http.StatusBadRequest)
	}
	pi.ID = id

	m, err := readUint32(body)
	if err != nil {
		return nil, false, makeError(fmt.Sprintf("error reading magic number: %v", err), http.StatusBadRequest)
	}
	if m != magic {
		return nil, false, makeError(fmt.Sprintf("unknown magic number: got %x, expected %x", m, magic), http.StatusBadRequest)
	}

	st := time.Now()
	size, err := binary.ReadUvarint(body)
	if err != nil {
		return nil, false, makeError(fmt.Sprintf("error reading size: %v", err), http.StatusBadRequest)
	}
	if size > MaxContactSize {
		return nil, false, makeError(fmt.Sprintf("initial contact size too large: got %d, expected at most %d", size, MaxContactSize), http.StatusBadRequest)
	}

	buf := make([]byte, size)
	_, err = io.ReadFull(body, buf)
	if err != nil {
		return nil, false, makeError(fmt.Sprintf("error reading body for initial exchange: %v", err), http.StatusBadRequest)
	}
	pi.ReadTime = time.Since(st)
	pi.ReadBytes = int(size)

	var wcd fspb.WrappedContactData
	if err := proto.Unmarshal(buf, &wcd); err != nil {
		return nil, false, makeError(fmt.Sprintf("error parsing body: %v", err), http.StatusBadRequest)
	}

	info, toSend, more, err := s.fs.InitializeConnection(ctx, addr, key, &wcd, true)
	if err == comms.ErrNotAuthorized {
		return nil, false, makeError("not authorized", http.StatusServiceUnavailable)
	}
	if err != nil {
		return nil, false, makeError(fmt.Sprintf("error processing contact: %v", err), http.StatusInternalServerError)
	}
	pi.CacheHit = info.Client.Cached

	outBuf, err := proto.Marshal(toSend)
	if err != nil {
		info.Fin()
		return nil, false, makeError(fmt.Sprintf("error preparing messages: %v", err), http.StatusInternalServerError)
	}
	sizeBuf := make([]byte, 0, 16)
	sizeBuf = binary.AppendUvarint(sizeBuf, uint64(len(outBuf)))

	st = time.Now()
	sizeWritten, err := res.Write(sizeBuf)
	if err != nil {
		info.Fin()
		return nil, false, makeError(fmt.Sprintf("error writing body: %v", err), http.StatusInternalServerError)
	}
	bufWritten, err := res.Write(outBuf)
	if err != nil {
		info.Fin()
		return nil, false, makeError(fmt.Sprintf("error writing body: %v", err), http.StatusInternalServerError)
	}
	res.Flush()

	pi.WriteTime = time.Since(st)
	pi.End = time.Now()
	pi.WriteBytes = sizeWritten + bufWritten
	pi.Status = http.StatusOK
	return info, more, nil
}

type streamManager struct {
	ctx context.Context
	s   streamingMessageServer

	info *comms.ConnectionInfo
	res  fullResponseWriter
	body *bufio.Reader

	// Signals that a we have more tokens and might retry sending.
	localNotices chan struct{}

	// The read- and writeLoop will wait for these. Separate because readloop
	// needs to finish before writeLoop.
	reading sync.WaitGroup
	writing sync.WaitGroup

	out chan *fspb.ContactData

	cancel func() // Shuts down the stream when called.
}

func (m *streamManager) readLoop() {
	defer m.reading.Done()
	defer m.cancel()

	cnt := uint64(0)

	// Number of batches from the same client that will be processed concurrently.
	const maxBatchProcessors = 10
	batchCh := make(chan *fspb.WrappedContactData, maxBatchProcessors)

	for {
		pi, wcd, err := m.readOne()
		if err != nil {
			// If the context has been canceled, it is probably a 'normal' termination
			// - disconnect, max connection durating, etc. But if it is still active,
			// we are going to tear down everything because of an unexpected read
			// error and should log/record why.
			if m.ctx.Err() == nil && pi != nil {
				m.s.fs.StatsCollector().ClientPoll(*pi)
				log.Errorf("Streaming Connection to %v terminated with error: %v", m.info.Client.ID, err)
			}
			return
		}

		// This will block if number of concurrent processors is greater than maxBatchProcessors.
		batchCh <- wcd
		go func() {
			wcd := <-batchCh
			if err := m.processOne(wcd); err != nil {
				log.Errorf("Error processing message from %v: %v", m.info.Client.ID, err)
			}
		}()

		m.s.fs.StatsCollector().ClientPoll(*pi)
		cnt++

		m.out <- &fspb.ContactData{AckIndex: cnt}
	}
}

func (m *streamManager) readOne() (*stats.PollInfo, *fspb.WrappedContactData, error) {
	size, err := binary.ReadUvarint(m.body)
	if err != nil {
		return nil, nil, err
	}
	if size > MaxContactSize {
		return nil, nil, fmt.Errorf("streaming contact size too large: got %d, expected at most %d", size, MaxContactSize)
	}

	pi := &stats.PollInfo{
		CTX:      m.ctx,
		ID:       m.info.Client.ID,
		Start:    db.Now(),
		Status:   http.StatusTeapot,
		CacheHit: true,
		Type:     stats.StreamFromClient,
	}
	defer func() {
		if pi.Status == http.StatusTeapot {
			log.Errorf("Forgot to set status.")
		}
		pi.End = db.Now()
	}()
	buf := make([]byte, size)
	if _, err := io.ReadFull(m.body, buf); err != nil {
		pi.Status = http.StatusBadRequest
		return pi, nil, fmt.Errorf("error reading streamed data: %v", err)
	}
	pi.ReadTime = time.Since(pi.Start)
	pi.ReadBytes = int(size)

	wcd := &fspb.WrappedContactData{}
	if err = proto.Unmarshal(buf, wcd); err != nil {
		pi.Status = http.StatusBadRequest
		return pi, nil, fmt.Errorf("error parsing streamed data: %v", err)
	}

	// Validate message early to provide feedback to the agent and fail with a
	// descriptive HTTP code.
	_, err = m.s.fs.ValidateMessagesFromClient(context.Background(), m.info, wcd)
	if err != nil {
		pi.Status = http.StatusServiceUnavailable
		return pi, nil, fmt.Errorf("message validation failed: %v", err)
	}

	pi.Status = http.StatusOK
	return pi, wcd, nil
}

func (m *streamManager) processOne(wcd *fspb.WrappedContactData) error {
	var blockedServices []string
	for k, v := range m.info.MessageTokens() {
		if v == 0 {
			blockedServices = append(blockedServices, k)
		}
	}
	// We might be close to the connection's natural end. Accept up to 15
	// seconds of overrun trying to process what we've been given. This
	// should only happen when things are unexpectedly slow and likely
	// causes duplicate messages.
	ctx, fin := context.WithCancel(context.Background())
	go func() {
		defer fin()
		select {
		case <-ctx.Done():
			return
		case <-m.ctx.Done():
			log.Warningf("Extra time required while processing message from %v.", m.info.Client.ID)
			t := time.NewTimer(15 * time.Second)
			defer t.Stop()
			select {
			case <-ctx.Done():
				return
			case <-t.C:
				return
			}
		}
	}()
	err := m.s.fs.HandleMessagesFromClient(ctx, m.info, wcd)
	fin()
	if err != nil {
		if err == comms.ErrNotAuthorized {
			log.Infof("Message not authoried: %v", err)
		} else {
			err = fmt.Errorf("error processing streamed messages: %v", err)
		}
		return err
	}
	tokens := m.info.MessageTokens()
	for _, s := range blockedServices {
		if tokens[s] > 0 {
			select {
			case m.localNotices <- struct{}{}:
			default:
			}
		}
	}
	return nil
}

func (m *streamManager) notifyLoop(closeTime time.Duration, moreMsgs bool) {
	defer m.reading.Done()

	// Stop sending messages to the client closeTime (e.g. 30 sec) before our hard deadline.
	d, ok := m.ctx.Deadline()
	if !ok {
		// Shouldn't happen, ctx is created with a deadline.
		log.Fatalf("m.ctx does not have a deadline set")
	}
	deadline := d.Add(-closeTime)
	stop := time.NewTimer(time.Until(deadline))
	defer stop.Stop()

	// Number of sequential errors getting messages for the client.
	var errCnt int

	for {
		// This switch decides how long we should wait before trying to
		// get more messages for the client, and returns when it is time
		// to stop.
		switch {
		case errCnt > 0:
			// Last attempt to get messages failed - try again with
			// a jittery exponential backoff in the hopes that the
			// database recovers.
			errDelay := time.Duration((baseErrorDelay + rand.Float64()*baseErrorDelay) * math.Pow(1.5, float64(errCnt)))
			t := time.NewTimer(errDelay)
			log.V(1).Infof("NotifyLoop(%v): waiting %v due to previous error.", m.info.Client.ID, errDelay)
			select {
			case <-m.ctx.Done():
				t.Stop()
				return
			case <-stop.C:
				t.Stop()
				m.out <- &fspb.ContactData{DoneSending: true}
				return
			case <-t.C:
			}
		case moreMsgs:
			// We believe that there are more messages already
			// available, just check if it is time to shutdown.
			log.V(1).Infof("NotifyLoop(%v): continuing, more messages possible.", m.info.Client.ID)
			if time.Now().After(deadline) {
				m.out <- &fspb.ContactData{DoneSending: true}
				return
			}
			if m.ctx.Err() != nil {
				return
			}
		default:
			// Wait for a notification, then wait 1 more second in
			// case more messages arrive.
			log.V(1).Infof("NotifyLoop(%v): waiting for notifications.", m.info.Client.ID)
			select {
			case <-m.ctx.Done():
				return
			case <-stop.C:
				m.out <- &fspb.ContactData{DoneSending: true}
				return
			case _, ok := <-m.info.Notices:
				if !ok {
					return
				}
			case <-m.localNotices:
			}
			t := time.NewTimer(time.Second)
		L:
			for {
				select {
				case <-m.ctx.Done():
					return
				case _, ok := <-m.info.Notices:
					if !ok {
						break L
					}
					continue L
				case <-t.C:
					break L
				}
			}
			t.Stop()
		}
		var cd *fspb.ContactData
		var err error
		cd, moreMsgs, err = m.s.fs.GetMessagesForClient(m.ctx, m.info)
		if err != nil {
			if err == m.ctx.Err() {
				return
			}
			log.Errorf("Error getting messages for streaming client [%v]: %v", m.info.Client.ID, err)
			errCnt++
		} else {
			errCnt = 0
		}
		if cd != nil {
			m.out <- cd
		}
	}
}

func (m *streamManager) writeLoop() {
	defer m.writing.Done()
	defer func() {
		for range m.out {
		}
	}()

	for {
		select {
		case cd, ok := <-m.out:
			if !ok {
				return
			}
			pi, err := m.writeOne(cd)
			if err != nil {
				if m.ctx.Err() != nil {
					log.Errorf("Error sending ContactData to client [%v]: %v", m.info.Client.ID, err)
					m.cancel()
					m.s.fs.StatsCollector().ClientPoll(pi)
				}
				// ctx was already canceled - more or less normal shutdown, so don't log
				// as a poll.
				return
			}
			if len(cd.Messages) > 0 {
				m.s.fs.StatsCollector().ClientPoll(pi)
			}
		case <-m.ctx.Done():
			return
		}
	}
}

func (m *streamManager) writeOne(cd *fspb.ContactData) (stats.PollInfo, error) {
	pi := stats.PollInfo{
		CTX:      m.ctx,
		ID:       m.info.Client.ID,
		Start:    db.Now(),
		Status:   http.StatusTeapot,
		CacheHit: true,
		Type:     stats.StreamToClient,
	}
	defer func() {
		if pi.Status == http.StatusTeapot {
			log.Errorf("Forgot to set status.")
		}
		pi.End = db.Now()
	}()

	buf, err := proto.Marshal(cd)
	if err != nil {
		return pi, err
	}
	sizeBuf := make([]byte, 0, 16)
	sizeBuf = binary.AppendUvarint(sizeBuf, uint64(len(buf)))

	sw := time.Now()
	sizeWritten, err := m.res.Write(sizeBuf)
	if err != nil {
		return pi, err
	}
	bufWritten, err := m.res.Write(buf)
	if err != nil {
		return pi, err
	}
	m.res.Flush()
	pi.WriteTime = time.Since(sw)
	pi.WriteBytes = sizeWritten + bufWritten
	pi.Status = http.StatusOK

	return pi, nil
}<|MERGE_RESOLUTION|>--- conflicted
+++ resolved
@@ -94,11 +94,8 @@
 		return
 	}
 
-<<<<<<< HEAD
-	cert, err := GetClientCert(req, s.p.ClientCertHeader, s.p.FrontendMode, s.p.ClientCertChecksumHeader)
-=======
 	cert, err := GetClientCert(req, s.p.FrontendConfig)
->>>>>>> 75a76baf
+
 	if err != nil {
 		earlyError(err.Error(), http.StatusBadRequest)
 		return
