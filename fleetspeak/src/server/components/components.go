--- conflicted
+++ resolved
@@ -95,51 +95,15 @@
 			l = &chttps.ProxyListener{l}
 		}
 		comm, err = https.NewCommunicator(https.Params{
-<<<<<<< HEAD
-			Listener:                 l,
-			Cert:                     []byte(hcfg.Certificates),
-			ClientCertHeader:         hcfg.ClientCertificateHeader,
-			ClientCertChecksumHeader: hcfg.ClientCertificateChecksumHeader,
-			FrontendMode:             hcfg.FrontendMode,
-			Key:                      []byte(hcfg.Key),
-			Streaming:                !hcfg.DisableStreaming,
-=======
 			Listener:       l,
 			Cert:           []byte(hcfg.Certificates),
 			FrontendConfig: hcfg.GetFrontendConfig(),
 			Key:            []byte(hcfg.Key),
 			Streaming:      !hcfg.DisableStreaming,
->>>>>>> 75a76baf
 		})
 		if err != nil {
 			return nil, fmt.Errorf("failed to create communicator: %v", err)
 		}
-<<<<<<< HEAD
-		if hcfg.FrontendMode != cpb.FrontendMode_MTLS {
-			log.Warningln("####################################################################")
-			log.Warningln("# Note:                                                            #")
-			log.Warningln("#  You are running Fleetspeak in a frontend mode other than mTLS.  #")
-			log.Warningln("#  This only makes sense if you run Fleetspeak frontends behind a  #")
-			log.Warningln("#  TLS-terminating load balancer.                                  #")
-			log.Warningln("####################################################################")
-		}
-		if (hcfg.FrontendMode == cpb.FrontendMode_MTLS && hcfg.ClientCertificateHeader != "") ||
-		   (hcfg.FrontendMode == cpb.FrontendMode_HEADER_TLS && hcfg.ClientCertificateHeader == "") ||
-		   (hcfg.FrontendMode == cpb.FrontendMode_HEADER_TLS_CHECKSUM && (hcfg.ClientCertificateHeader == "" ||
-		    hcfg.ClientCertificateChecksumHeader == "")) {
-			    log.Warningln("###################################################################################")
-			    log.Warningln("# Valid combinations are:                                                         #")
-			    log.Warningln("# Frontend Mode       | clientCertificateHeader | clientCertificateChecksumHeader #")
-			    log.Warningln("# --------------------------------------------------------------------------------#")
-			    log.Warningln("# MTLS                |           no            |                 no              #")
-			    log.Warningln("# HEADER_TLS          |           yes           |                 no              #")
-			    log.Warningln("# HEADER_TLS_CHECKSUM |           yes           |                 yes             #")
-			    log.Warningln("###################################################################################")
-			    return nil, fmt.Errorf("invalid frontend mode combination for running Fleetspeak: frontendMode=%s, clientCertificateHeader=%s, clientCertificateChecksumHeader=%s",
-						   hcfg.FrontendMode, hcfg.ClientCertificateHeader, hcfg.ClientCertificateChecksumHeader)
-		}
-=======
->>>>>>> 75a76baf
 	}
 	// Notification setup.
 	var nn notifications.Notifier
